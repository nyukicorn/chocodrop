# ChocoDrop

ちょこっとDrop。世界が咲く。
Drop a little, bloom a lot.

**Three.js シーンに UI とインタラクション機能を追加できるブラウザツール**

A browser-based tool for adding UI and interaction features to Three.js scenes.

<div align="center">

<<<<<<< HEAD
**[🌐 Website](https://nyukicorn.github.io/chocodrop/)** | **[🎮 Try Demo](https://nyukicorn.github.io/chocodrop/examples/basic/)** | **[📚 Docs](./docs/INTEGRATION.md)**
=======
**[🌐 Website](https://nyukicorn.github.io/chocodrop/)** | **[🎮 Try Demo](https://nyukicorn.github.io/chocodrop/examples/basic/)** | **[📚 Docs](./docs/SETUP.md)**
>>>>>>> 97badb4c

</div>

---

## 🚀 使い方（目的に合わせて選べます）

### 1. ブラウザで雰囲気を感じたい

<<<<<<< HEAD
複数の世界観を用意しています：
- [Basic](https://nyukicorn.github.io/chocodrop/examples/basic/) - 雲の上でふわふわと浮かぶ、創造の種を落とす場所
- [Music Garden](https://nyukicorn.github.io/chocodrop/examples/music-garden/) - 散らばった硝子のかけらたちが集まり寄り添い、新たな花をそっと咲かせる世界
- [Wabi-Sabi](https://nyukicorn.github.io/chocodrop/examples/wabi-sabi/) - 音楽に共鳴する、墨が紡ぐ不完全な美の世界
- [Toy City](https://nyukicorn.github.io/chocodrop/examples/toy-city/) - 観覧車やメリーゴーランド、そして可愛いAIたちが回ってます！
- [Space](https://nyukicorn.github.io/chocodrop/examples/space/) - 銀河が広がり、3つの星雲が煌めく無限の宇宙
- その他 → [examples/](examples/)

**できること**: ✅ インポート（画像/動画をファイルから読み込み）

---

### 2. 既存サイトで使いたい（ブックマークレット）

daemon を起動してブックマークレット経由で統合：

```bash
npx --yes @chocodrop/daemon@alpha
```

[ブックマークレット登録ページ](https://nyukicorn.github.io/chocodrop/examples/bookmarklet-v2.html) → threejs.org 等で実行

**できること**: ✅ インポート（画像/動画をファイルから読み込み）

詳細: [セクション B](#b-外部サイトにワンクリック注入ブックマークレット)

---

### 3. 自分のプロジェクトに組み込みたい

daemon を起動して SDK を読み込む：

```bash
npx --yes @chocodrop/daemon@alpha
```

```html
<script src="http://127.0.0.1:43110/sdk.js"></script>
```

**できること**: ✅ インポート（画像/動画をファイルから読み込み）

詳細: [統合ガイド](docs/INTEGRATION.md) / [セクション C](#c-自分の-threejs-プロジェクトに組み込む配布版)

---

### 4. AI生成機能も使いたい

リポジトリをクローンしてフル機能を利用できます：

```bash
git clone https://github.com/nyukicorn/chocodrop.git
cd chocodrop
npm install
npm run setup:mcp  # KAMUI Code 設定
npm run dev        # サーバー起動
```

**できること**: ✅ インポート（画像/動画をファイルから読み込み） + ✅ 生成（AIで画像/動画を生成）

⚠️ **注意**: AI生成には KAMUI Code の設定が必要です。
詳細: [AI生成セットアップ](docs/SETUP.md)

詳細な手順は下の「シナリオ別ガイド」を参照してください。
=======
**1. 多彩なデモで雰囲気を体験**

ChocoDrop には複数の世界観のデモが用意されています：
- [Basic (基本)](https://nyukicorn.github.io/chocodrop/examples/basic/) - シンプルな操作体験
- [Music Garden (音楽の庭)](https://nyukicorn.github.io/chocodrop/examples/music-garden/) - 夜桜と音楽
- [Space (宇宙)](https://nyukicorn.github.io/chocodrop/examples/space/) - 宇宙空間
- [Toy City (おもちゃの街)](https://nyukicorn.github.io/chocodrop/examples/toy-city/) - カラフルな街
- その他多数 → [examples/](examples/)

**2. ブックマークから Three.js サイトにも導入可能**

threejs.org など、Three.js を使っている既存サイトにも ChocoDrop UI を表示できます。
※技術的には「ブックマークレット (bookmarklet)」と呼ばれる機能です

詳細: [B. Three.js サイトにワンクリック注入](#b-threejs-サイトにワンクリック注入)

### 開発者向け: AI生成機能も使える

**daemon (配布版) を起動すると:**
- ✅ ChocoDrop UI が使える
- ✅ シーンの操作やスクリーンショットが可能
- ❌ AI生成機能は使えない（KAMUI Code 設定が必要）

**さらに KAMUI Code を設定すると:**
- ✅ "右上に桜の3Dモデルを置いて" → AI が生成・配置
- ✅ "このオブジェクトをモノクロにして" → AI が変換

⚠️ **AI生成機能を使うには**: リポジトリをcloneし、KAMUI Code設定が必要です。
詳細: [D. 生成機能まで有効化する](#d-生成機能まで有効化するkamui-code--ローカルサーバー)
>>>>>>> 97badb4c

---

## 📖 シナリオ別ガイド

まずは目的に合わせてルートを選びましょう：

| 目的 | 方法 | 所要時間 | 主な手順 |
| --- | --- | --- | --- |
<<<<<<< HEAD
| **雰囲気をすぐ体験したい** | オンライン体験 | 1 分 | ブラウザでサンプルを開くだけ |
| **threejs.org 等の既存サイトで試したい** | ブックマークレット + daemon | 2–3 分 | daemon 起動 → ブックマークレット登録 → 対象ページで実行 |
=======
| **雰囲気をすぐ体験したい** | デモ版（ホスト済み） | 1 分 | ブラウザでサンプルを開くだけ |
| **threejs.org 等の Three.js サイトで試したい** | ブックマークから注入 + daemon | 2–3 分 | daemon 起動 → ブックマーク登録 → 対象ページで実行 |
>>>>>>> 97badb4c
| **自分のプロジェクトに組み込みたい** | daemon + SDK | 5–10 分 | daemon 起動 → SDK 読み込み → `ready()` `attach()` |
| **AI生成機能も使いたい** | リポジトリ clone + KAMUI Code 設定 | 10 分〜 | clone → `npm run setup:mcp` → `npm run dev` |

気になる行をクリック（またはスクロール）して、下記の手順をたどってください。

---

### A. ブラウザで体験

複数の世界観を用意しています：
- [Basic](https://nyukicorn.github.io/chocodrop/examples/basic/) - 雲の上でふわふわと浮かぶ、創造の種を落とす場所
- [Music Garden](https://nyukicorn.github.io/chocodrop/examples/music-garden/) - 散らばった硝子のかけらたちが集まり寄り添い、新たな花をそっと咲かせる世界
- [Wabi-Sabi](https://nyukicorn.github.io/chocodrop/examples/wabi-sabi/) - 音楽に共鳴する、墨が紡ぐ不完全な美の世界
- [Toy City](https://nyukicorn.github.io/chocodrop/examples/toy-city/) - 観覧車やメリーゴーランド、そして可愛いAIたちが回ってます！
- [Space](https://nyukicorn.github.io/chocodrop/examples/space/) - 銀河が広がり、3つの星雲が煌めく無限の宇宙
- その他 → [examples/](examples/)

**ローカルで体験:**
```bash
npm run example:basic  # または他の例
```

#### B. Three.js サイトにワンクリック注入

ブックマークバーに登録したボタンをクリックするだけで、Three.js を使っている既存サイトに ChocoDrop を導入できます。
※技術的には「ブックマークレット (bookmarklet)」と呼ばれる機能です

1. **daemon を起動**（初回のみ）
   ```bash
   # npm 推奨
   npx --yes @chocodrop/daemon@alpha

   # または pnpm
   pnpm dlx @chocodrop/daemon@alpha
   ```
<<<<<<< HEAD
   起動すると、ブラウザから ChocoDrop が使えるようになります（`http://127.0.0.1:43110` で ChocoDrop の機能（SDK）が配信されます）。
2. **ブックマークレットを登録**
=======
   起動後は `http://127.0.0.1:43110` で SDK/UI が配信されます。
2. **ブックマークを登録**
>>>>>>> 97badb4c
   [Bookmarklet v2](https://nyukicorn.github.io/chocodrop/examples/bookmarklet-v2.html) を開き、「🍫 ChocoDrop v2」ボタンをブックマークバーへドラッグ＆ドロップします。
3. **対象ページで実行**
   threejs.org など任意の Three.js ページで登録したブックマークをクリックすると、右下に ChocoDrop UI が表示されます。daemon が停止している場合は Toast UI が起動コマンドを案内します。
4. **DevTools スニペット派のための代替**
   `bookmarklet-code.js` の内容を Chrome の Snippets に貼り付けて実行すれば、同じトースト UI を呼び出せます。

#### C. 自分の Three.js プロジェクトに組み込む（配布版）

1. **前提**
   - Node.js 16+ / npm または pnpm
   - Three.js r170 付近（推奨）
2. **daemon をローカルで起動**
   ```bash
   npx --yes @chocodrop/daemon@alpha
   # 既存ポートと衝突する場合は --port 43111 などを付与
   ```
3. **SDK を読み込む（CDN 方式）**
   HTML の `<head>` などに以下を追加します。
   ```html
   <script src="http://127.0.0.1:43110/sdk.js"></script>
   ```
   Three.js/OrbitControls をすでに読み込んでいれば、そのまま `ready()` → `attach()` を呼べます。
4. **シーンにアタッチ**
   ```javascript
   await window.chocodrop.ready();
   await window.chocodrop.attach(scene, {
     camera,
     renderer,
     onControlsToggle: (disabled) => {
       controls.enabled = !disabled;
     }
   });
   ```
   UI が表示され、`@` キーから操作できれば成功です。
5. **npm で取り込む場合**
   ```bash
   npm install chocodrop three
   ```
   ```javascript
   import { createChocoDrop } from 'chocodrop';

   const choco = createChocoDrop(scene, {
     camera,
     renderer,
     serverUrl: null  // サーバーレスモード（UIのみ）
   });
   ```
   bundler 向けの詳細手順は [`docs/INTEGRATION.md`](docs/INTEGRATION.md) を参照してください。

#### D. 生成機能まで有効化する（KAMUI Code + ローカルサーバー）

1. リポジトリを clone し、依存関係をインストールします。
   ```bash
   git clone https://github.com/nyukicorn/chocodrop.git
   cd chocodrop
   npm install
   ```
2. `npm run setup:mcp` で KAMUI Code の設定ファイルパスを登録します。
3. `npm run dev` を実行すると `http://localhost:3011` でサーバーが起動し、生成 API が利用可能になります。
4. 詳細な構成やモデル設定は [`docs/SETUP.md`](docs/SETUP.md) を参照してください。

> 🔍 **ヒント**: daemon や `sdk.js` のレスポンスヘッダーに `X-ChocoDrop-SDK-Source: dist` が表示されていれば、ビルド済みバンドルが正しく配信されています。ブラウザで `await window.chocodrop.ready()` を実行して接続状況をチェックできます。

---

## 💡 主な機能

### 🍬 Toast UI - 優しい起動案内
デーモンが起動していない場合、右下にToast UIが表示されます:

- **起動コマンドのコピー**: ワンクリックでコマンドをクリップボードにコピー
- **自動ポーリング**: 2.5秒間隔でデーモンの起動を自動チェック
- **接続成功**: デーモンが起動すると自動的にSDKを読み込み

### 🔄 reload() API
設定をリロードできる新しいAPI:

```javascript
const result = await window.chocodrop.reload();
console.log(result); // {ok: true, message: "Configuration reloaded"}
```

### 🌐 Three.js サイト対応 - Full UI表示
ブックマークから Three.js を使っている外部サイト（threejs.org、CodePen、Glitch等）に統合した場合も、**フル機能のUIが表示されます**（プレースホルダーUIではありません）。

**特徴:**
- ✅ 完全なChocoDrop UIが表示
- ✅ THREE.jsが未読み込みでも自動的にCDNから取得
- ✅ ローカルデーモン(127.0.0.1)との通信のみ（外部送信なし）
- ⚠️ UI表示と操作のみ（AI生成は daemon では使えません。リポジトリ clone + KAMUI Code 設定が必要）

### 🏢 企業ポリシー配慮 - CDN制御
企業ネットワークでCDNアクセスが制限されている環境向けに、THREE.js読み込み動作をカスタマイズできます:

```html
<script>
  // CDNからのTHREE.js読み込みを無効化（ローカルフォールバックのみ使用）
  window.chocodropConfig = {
    allowCdn: false  // デフォルト: true
  };
</script>
<script src="http://127.0.0.1:43110/sdk.js"></script>
```

**カスタムTHREE.jsソース指定:**
```html
<script>
  window.chocodropConfig = {
    threeSrc: '/path/to/your/three.module.js'  // カスタムTHREE.jsパスを指定
  };
</script>
```

**THREE.js読み込みの優先順位:**
1. 既存の `window.THREE`（既に読み込まれている場合）
2. `window.chocodropConfig.threeSrc`（カスタムソース指定時）
3. CDN（`allowCdn: true` の場合、SRI付き安全な読み込み）
4. ローカルフォールバック（`/vendor/three-0.170.0.min.js`）

**セキュリティ機能:**
- THREE.js v0.170.0 に固定（バージョン固定で安全性向上）
- SRI（Subresource Integrity）による改ざん検知
- CDN失敗時のローカルフォールバック

---

## 🏗️ アーキテクチャ・技術詳細

### 🌐 推奨ブラウザ

**Chrome（推奨・動作確認済み）**
- ✅ Private Network Access (PNA) 完全サポート
- ✅ localStorage persistence 実装
- ✅ すべての機能が安定動作

**⚠️ 他のブラウザについて:**
Safari/Firefox/Edgeは現在サポートしていません。Chromeの使用を強く推奨します。

### 🔒 Origin許可設定

ChocoDrop は CORS allowlist でアクセスを制御しています。

**デフォルトで許可されているOrigin:**
- `http://localhost:*`（全ポート）- 開発環境
- `http://127.0.0.1:*`（全ポート）- 開発環境
- `https://threejs.org` - ブックマークレット用

**自分のサイトで使う場合:**

`~/.config/chocodrop/allowlist.json` を作成・編集:

```json
{
  "origins": [
    "http://localhost:*",
    "http://127.0.0.1:*",
    "https://threejs.org",
    "https://your-site.com"
  ]
}
```

Daemon を再起動すると反映されます。

⚠️ **信頼できるサイトのみ追加してください**

### 🔐 セキュリティ

ChocoDrop は常駐 daemon + ブラウザ SDK の構成で動作します。

- **ローカル専用**: デフォルトで `127.0.0.1` のみアクセス可能
- **CORS制御**: allowlistで許可したOriginのみアクセス可能
- **読み取り専用モード**: ブックマークレット等では UI表示のみ（生成APIは無効）
- **生成機能**: KAMUI Code 設定時のみ有効（ローカル環境のみ）

---

## ❓ トラブルシューティング

**ブックマークから注入できない**
- ブラウザのコンソール（F12）でエラーを確認
- デーモンが起動しているか確認: `http://127.0.0.1:43110/v1/health` にアクセス

**Toast UIが表示されない**
- デーモンが既に起動している可能性（正常な動作）
- ページをリロードしてもう一度試す

**CORSエラー**
- allowlist設定が必要な場合があります
- `~/.config/chocodrop/allowlist.json` で設定可能
- 詳細: [トラブルシューティング](docs/TROUBLESHOOTING.md#0-daemon-関連98の人向け)

---

## 📚 詳細ドキュメント
- [トラブルシューティング](docs/TROUBLESHOOTING.md)
- [API リファレンス](docs/API.md)
- [セットアップガイド](docs/SETUP.md)

---

## 📄 License

MIT License - see [LICENSE](LICENSE) file for details.

## 🔗 Links

- **GitHub:** https://github.com/nyukicorn/chocodrop
- **Examples:** [examples/](examples/)<|MERGE_RESOLUTION|>--- conflicted
+++ resolved
@@ -3,92 +3,22 @@
 ちょこっとDrop。世界が咲く。
 Drop a little, bloom a lot.
 
-**Three.js シーンに UI とインタラクション機能を追加できるブラウザツール**
-
-A browser-based tool for adding UI and interaction features to Three.js scenes.
+**テキストや音声で、Three.js シーンに瞬時にオブジェクトを追加できるブラウザツール**
+
+A browser-based tool that enables instant 3D object creation and scene manipulation in Three.js using natural language commands.
 
 <div align="center">
 
-<<<<<<< HEAD
-**[🌐 Website](https://nyukicorn.github.io/chocodrop/)** | **[🎮 Try Demo](https://nyukicorn.github.io/chocodrop/examples/basic/)** | **[📚 Docs](./docs/INTEGRATION.md)**
-=======
 **[🌐 Website](https://nyukicorn.github.io/chocodrop/)** | **[🎮 Try Demo](https://nyukicorn.github.io/chocodrop/examples/basic/)** | **[📚 Docs](./docs/SETUP.md)**
->>>>>>> 97badb4c
 
 </div>
 
 ---
 
-## 🚀 使い方（目的に合わせて選べます）
-
-### 1. ブラウザで雰囲気を感じたい
-
-<<<<<<< HEAD
-複数の世界観を用意しています：
-- [Basic](https://nyukicorn.github.io/chocodrop/examples/basic/) - 雲の上でふわふわと浮かぶ、創造の種を落とす場所
-- [Music Garden](https://nyukicorn.github.io/chocodrop/examples/music-garden/) - 散らばった硝子のかけらたちが集まり寄り添い、新たな花をそっと咲かせる世界
-- [Wabi-Sabi](https://nyukicorn.github.io/chocodrop/examples/wabi-sabi/) - 音楽に共鳴する、墨が紡ぐ不完全な美の世界
-- [Toy City](https://nyukicorn.github.io/chocodrop/examples/toy-city/) - 観覧車やメリーゴーランド、そして可愛いAIたちが回ってます！
-- [Space](https://nyukicorn.github.io/chocodrop/examples/space/) - 銀河が広がり、3つの星雲が煌めく無限の宇宙
-- その他 → [examples/](examples/)
-
-**できること**: ✅ インポート（画像/動画をファイルから読み込み）
-
----
-
-### 2. 既存サイトで使いたい（ブックマークレット）
-
-daemon を起動してブックマークレット経由で統合：
-
-```bash
-npx --yes @chocodrop/daemon@alpha
-```
-
-[ブックマークレット登録ページ](https://nyukicorn.github.io/chocodrop/examples/bookmarklet-v2.html) → threejs.org 等で実行
-
-**できること**: ✅ インポート（画像/動画をファイルから読み込み）
-
-詳細: [セクション B](#b-外部サイトにワンクリック注入ブックマークレット)
-
----
-
-### 3. 自分のプロジェクトに組み込みたい
-
-daemon を起動して SDK を読み込む：
-
-```bash
-npx --yes @chocodrop/daemon@alpha
-```
-
-```html
-<script src="http://127.0.0.1:43110/sdk.js"></script>
-```
-
-**できること**: ✅ インポート（画像/動画をファイルから読み込み）
-
-詳細: [統合ガイド](docs/INTEGRATION.md) / [セクション C](#c-自分の-threejs-プロジェクトに組み込む配布版)
-
----
-
-### 4. AI生成機能も使いたい
-
-リポジトリをクローンしてフル機能を利用できます：
-
-```bash
-git clone https://github.com/nyukicorn/chocodrop.git
-cd chocodrop
-npm install
-npm run setup:mcp  # KAMUI Code 設定
-npm run dev        # サーバー起動
-```
-
-**できること**: ✅ インポート（画像/動画をファイルから読み込み） + ✅ 生成（AIで画像/動画を生成）
-
-⚠️ **注意**: AI生成には KAMUI Code の設定が必要です。
-詳細: [AI生成セットアップ](docs/SETUP.md)
-
-詳細な手順は下の「シナリオ別ガイド」を参照してください。
-=======
+## ✨ できること / What You Can Do
+
+### 誰でもすぐ試せる
+
 **1. 多彩なデモで雰囲気を体験**
 
 ChocoDrop には複数の世界観のデモが用意されています：
@@ -118,44 +48,33 @@
 
 ⚠️ **AI生成機能を使うには**: リポジトリをcloneし、KAMUI Code設定が必要です。
 詳細: [D. 生成機能まで有効化する](#d-生成機能まで有効化するkamui-code--ローカルサーバー)
->>>>>>> 97badb4c
-
----
-
-## 📖 シナリオ別ガイド
-
-まずは目的に合わせてルートを選びましょう：
-
-| 目的 | 方法 | 所要時間 | 主な手順 |
+
+---
+
+## 🚀 クイックスタート
+
+### 1. まずは目的に合わせてルートを選ぶ
+
+| 目的 | 推奨ルート | 所要時間 | 主な手順 |
 | --- | --- | --- | --- |
-<<<<<<< HEAD
-| **雰囲気をすぐ体験したい** | オンライン体験 | 1 分 | ブラウザでサンプルを開くだけ |
-| **threejs.org 等の既存サイトで試したい** | ブックマークレット + daemon | 2–3 分 | daemon 起動 → ブックマークレット登録 → 対象ページで実行 |
-=======
 | **雰囲気をすぐ体験したい** | デモ版（ホスト済み） | 1 分 | ブラウザでサンプルを開くだけ |
 | **threejs.org 等の Three.js サイトで試したい** | ブックマークから注入 + daemon | 2–3 分 | daemon 起動 → ブックマーク登録 → 対象ページで実行 |
->>>>>>> 97badb4c
 | **自分のプロジェクトに組み込みたい** | daemon + SDK | 5–10 分 | daemon 起動 → SDK 読み込み → `ready()` `attach()` |
 | **AI生成機能も使いたい** | リポジトリ clone + KAMUI Code 設定 | 10 分〜 | clone → `npm run setup:mcp` → `npm run dev` |
 
-気になる行をクリック（またはスクロール）して、下記の手順をたどってください。
-
----
-
-### A. ブラウザで体験
-
-複数の世界観を用意しています：
-- [Basic](https://nyukicorn.github.io/chocodrop/examples/basic/) - 雲の上でふわふわと浮かぶ、創造の種を落とす場所
-- [Music Garden](https://nyukicorn.github.io/chocodrop/examples/music-garden/) - 散らばった硝子のかけらたちが集まり寄り添い、新たな花をそっと咲かせる世界
-- [Wabi-Sabi](https://nyukicorn.github.io/chocodrop/examples/wabi-sabi/) - 音楽に共鳴する、墨が紡ぐ不完全な美の世界
-- [Toy City](https://nyukicorn.github.io/chocodrop/examples/toy-city/) - 観覧車やメリーゴーランド、そして可愛いAIたちが回ってます！
-- [Space](https://nyukicorn.github.io/chocodrop/examples/space/) - 銀河が広がり、3つの星雲が煌めく無限の宇宙
-- その他 → [examples/](examples/)
-
-**ローカルで体験:**
-```bash
-npm run example:basic  # または他の例
-```
+気になる行をクリック（またはスクロール）して、下記の詳細セクションから該当手順をたどってください。
+
+### 2. シナリオ別ガイド
+
+#### A. ブラウザで今すぐ試す（デモ版）
+
+- **オンラインですぐ試す:** [Basic Demo](https://nyukicorn.github.io/chocodrop/examples/basic/) を開くだけで UI を体験できます。
+- **ローカルで試す:**
+  ```bash
+  npm run example:basic
+  ```
+  ブラウザで `http://localhost:8000/basic/index.html` を開きます。ネットワークが制限されている環境でも動作確認できます。
+- さらに世界観を試したい場合は `examples/` ディレクトリに複数のシーンが用意されています。
 
 #### B. Three.js サイトにワンクリック注入
 
@@ -170,13 +89,8 @@
    # または pnpm
    pnpm dlx @chocodrop/daemon@alpha
    ```
-<<<<<<< HEAD
-   起動すると、ブラウザから ChocoDrop が使えるようになります（`http://127.0.0.1:43110` で ChocoDrop の機能（SDK）が配信されます）。
-2. **ブックマークレットを登録**
-=======
    起動後は `http://127.0.0.1:43110` で SDK/UI が配信されます。
 2. **ブックマークを登録**
->>>>>>> 97badb4c
    [Bookmarklet v2](https://nyukicorn.github.io/chocodrop/examples/bookmarklet-v2.html) を開き、「🍫 ChocoDrop v2」ボタンをブックマークバーへドラッグ＆ドロップします。
 3. **対象ページで実行**
    threejs.org など任意の Three.js ページで登録したブックマークをクリックすると、右下に ChocoDrop UI が表示されます。daemon が停止している場合は Toast UI が起動コマンドを案内します。
@@ -221,7 +135,7 @@
    const choco = createChocoDrop(scene, {
      camera,
      renderer,
-     serverUrl: null  // サーバーレスモード（UIのみ）
+     serverUrl: 'http://127.0.0.1:43110'
    });
    ```
    bundler 向けの詳細手順は [`docs/INTEGRATION.md`](docs/INTEGRATION.md) を参照してください。
@@ -266,7 +180,7 @@
 - ✅ 完全なChocoDrop UIが表示
 - ✅ THREE.jsが未読み込みでも自動的にCDNから取得
 - ✅ ローカルデーモン(127.0.0.1)との通信のみ（外部送信なし）
-- ⚠️ UI表示と操作のみ（AI生成は daemon では使えません。リポジトリ clone + KAMUI Code 設定が必要）
+- ⚠️ 現在は読み取り専用モード（AI生成機能はローカル環境でのKAMUI Code設定が必要）
 
 ### 🏢 企業ポリシー配慮 - CDN制御
 企業ネットワークでCDNアクセスが制限されている環境向けに、THREE.js読み込み動作をカスタマイズできます:
@@ -365,9 +279,8 @@
 - ページをリロードしてもう一度試す
 
 **CORSエラー**
-- allowlist設定が必要な場合があります
+- allowlist設定が必要な場合があります（詳細なガイドは次バージョンで追加予定）
 - `~/.config/chocodrop/allowlist.json` で設定可能
-- 詳細: [トラブルシューティング](docs/TROUBLESHOOTING.md#0-daemon-関連98の人向け)
 
 ---
 
