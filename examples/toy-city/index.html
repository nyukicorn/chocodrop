--- conflicted
+++ resolved
@@ -468,32 +468,15 @@
             個性豊かなAIたちが遊ぶ、色鮮やかな夢の遊園地。夜には別の夢が咲く
         </div>
 
-<<<<<<< HEAD
-        <p style="text-align: center;">🎪 カラフルなおもちゃの街へようこそ！</p>
-
-        <p style="text-align: center;">
+        <p style="text-align: left;">🎪 カラフルなおもちゃの街へようこそ！</p>
+
+        <p style="text-align: left;">
             ✨ <span class="toy-icon">🎡</span> 観覧車や <span class="toy-icon">🎠</span> メリーゴーランド、そして可愛いAIたちが回ってます！
-=======
-        <p style="text-align: left;">🎪 カラフルなおもちゃの街へようこそ！</p>
+        </p>
 
         <p style="text-align: left;">
-            <strong>🧸 あなただけのキャラクターを追加してみませんか？</strong><br>
+            <strong>🧸 キャラクターを追加してみませんか？</strong><br>
             <span class="toy-icon">👥</span> 人、<span class="toy-icon">🤖</span> ロボット、<span class="toy-icon">🐱</span> ネコなど自由に配置できます！
->>>>>>> b9ae6877
-        </p>
-
-        <p style="text-align: center;">
-            <strong>🧸 キャラクターを追加してみませんか？</strong>
-        </p>
-
-<<<<<<< HEAD
-        <p style="text-align: center;">
-            <span class="toy-icon">👥</span> 人、<span class="toy-icon">🤖</span> ロボット、<span class="toy-icon">🐱</span> ネコなど<br>
-            自由に配置できます！
-=======
-        <p style="text-align: left;">
-            ✨ <span class="toy-icon">🎡</span> 観覧車や <span class="toy-icon">🎠</span> メリーゴーランドも回ってます！
->>>>>>> b9ae6877
         </p>
 
         <div class="controls">
